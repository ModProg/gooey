use gooey_core::events::MouseEvent;
use gooey_core::style::FontSize;
use gooey_core::{AnyCallback, Callback, Context, NewWidget, Value, Widget};

#[derive(Debug, Default, Clone, Widget)]
#[widget(authority = gooey)]
pub struct Label {
    pub label: Value<String>,
    pub on_click: Option<Callback<MouseEvent>>,
}

impl Label {
    pub fn new(label: impl Into<Value<String>>, context: &Context) -> NewWidget<Self> {
        NewWidget::new(
            Self {
                label: label.into(),
                ..Self::default()
            },
            context,
        )
    }

    #[must_use]
    pub fn label(mut self, label: impl Into<Value<String>>) -> Self {
        self.label = label.into();
        self
    }

<<<<<<< HEAD
    #[must_use]
    pub fn on_click<CB: AnyCallback<()>>(mut self, cb: CB) -> Self {
=======
    pub fn on_click<CB: AnyCallback<MouseEvent>>(mut self, cb: CB) -> Self {
>>>>>>> e5312541
        self.on_click = Some(Callback::new(cb));
        self
    }
}

pub trait LabelExt {
    fn font_size(self, size: impl Into<Value<FontSize>>) -> NewWidget<Label>;
}

impl LabelExt for NewWidget<Label> {
    fn font_size(self, size: impl Into<Value<FontSize>>) -> NewWidget<Label> {
        self.style.push(size.into());
        self
    }
}

#[derive(Default)]
pub struct LabelTransmogrifier;

#[cfg(feature = "web")]
mod web {
    use std::fmt::Write;

    use futures_util::StreamExt;
    use gooey_core::math::units::Px;
    use gooey_core::style::{Dimension, DynamicStyle, FontSize, Length};
    use gooey_core::{Value, WidgetTransmogrifier};
    use gooey_web::WebApp;
    use wasm_bindgen::prelude::Closure;
    use wasm_bindgen::JsCast;
    use web_sys::{HtmlElement, Node};

    use crate::label::{Label, LabelTransmogrifier};
    use crate::web_utils::mouse_event_from_web;

    impl WidgetTransmogrifier<WebApp> for LabelTransmogrifier {
        type Widget = Label;

        fn transmogrify(
            &self,
            widget: &Self::Widget,
            style: DynamicStyle,
            _context: &gooey_web::WebContext,
        ) -> Node {
            let label = widget.label.clone();
            let on_click = widget.on_click.clone();
            let document = web_sys::window()
                .expect("no window")
                .document()
                .expect("no document");
            let element = document
                .create_element("div")
                .expect("failed to create button")
                .dyn_into::<HtmlElement>()
                .expect("incorrect element type");

            label.map_ref(|label| element.set_inner_text(label));

            // Apply initial styling.
            // style.map_ref(|style| {
            //     let mut css = String::new();
            //     if let Some(font_size) = style.get::<FontSize>() {
            //         let FontSize(Dimension::Pixels(pixels)) = font_size else { todo!("implement better dimension conversion") };
            //         write!(&mut css, "font-size:{pixels}px;").expect("error writing css");
            //     }

            //     // if !css.is_empty() {
            //         element
            //             .set_attribute("style", &css)
            //             .expect("error setting style");
            //     // }
            // });
            wasm_bindgen_futures::spawn_local({
                let element = element.clone();
                async move {
                    let mut style = style.into_stream();
                    while style.wait_next().await {
                        style.map_ref(|style| {
                            let mut css = String::new();
                            if let Some(font_size) = style.get::<FontSize>() {
                                let FontSize(Dimension::Length(Length::Pixels(Px(pixels)))) =
                                    font_size
                                else {
                                    todo!("implement better dimension conversion")
                                };
                                write!(&mut css, "font-size:{pixels}px;")
                                    .expect("error writing css");
                            }

                            // if !css.is_empty() {
                            element
                                .set_attribute("style", &css)
                                .expect("error setting style");
                            // }
                        });
                    }
                }
            });

            if let Value::Dynamic(label) = label {
                let element = element.clone();
                wasm_bindgen_futures::spawn_local(async move {
                    let mut label = label.into_stream();
                    while let Some(new_label) = label.next().await {
                        element.set_inner_text(&new_label);
                    }
                });
            }

            if let Some(mut on_click) = on_click {
                let closure = Closure::new(move |event: web_sys::MouseEvent| {
                    on_click.invoke(mouse_event_from_web(event));
                });
                element
                    .add_event_listener_with_callback("click", closure.as_ref().unchecked_ref())
                    .expect("error installing button callback");
                closure.forget();
            }

            element.into()
        }
    }
}

#[cfg(feature = "raster")]
mod raster {
    use gooey_core::events::MouseEvent;
    use gooey_core::graphics::TextMetrics;
    use gooey_core::math::units::{Px, UPx};
    use gooey_core::math::{IntoSigned, IntoUnsigned, Point, Size};
    use gooey_core::style::DynamicStyle;
    use gooey_core::{Value, WidgetTransmogrifier};
    use gooey_raster::{
        AnyRasterContext, ConstraintLimit, RasterContext, Rasterizable, RasterizedApp, Renderer,
        WidgetRasterizer,
    };

    use crate::label::LabelTransmogrifier;
    use crate::{control_text_color, Label, State};

    struct LabelRasterizer {
        state: State, // The element state should probably be stored somewhere else.
        label: Label,
        tracking_click: usize,
    }

    impl<Surface> WidgetTransmogrifier<RasterizedApp<Surface>> for LabelTransmogrifier
    where
        Surface: gooey_raster::Surface,
    {
        type Widget = Label;

        fn transmogrify(
            &self,
            widget: &Self::Widget,
            _style: DynamicStyle,
            context: &RasterContext<Surface>,
        ) -> Rasterizable {
            // TODO apply style
            if let Value::Dynamic(value) = &widget.label {
                value.for_each({
                    let handle = context.handle().clone();
                    move |_| {
                        handle.invalidate();
                    }
                });
            }

            Rasterizable::new(LabelRasterizer {
                label: widget.clone(),
                state: State::Normal,
                tracking_click: 0,
            })
        }
    }

    impl WidgetRasterizer for LabelRasterizer {
        type Widget = Label;

        fn measure(
            &mut self,
            _available_space: Size<ConstraintLimit>,
            renderer: &mut dyn Renderer,
            _context: &mut dyn AnyRasterContext,
        ) -> Size<UPx> {
            self.label.label.map_ref(|label| {
                let metrics: TextMetrics<Px> = renderer.measure_text(label, None);
                metrics.size.into_unsigned() + Size::new(10, 10) // TODO hard-coded padding
            })
        }

        fn draw(&mut self, renderer: &mut dyn Renderer, _context: &mut dyn AnyRasterContext) {
            self.label.label.map_ref(|label| {
                // TODO use the width
                let metrics: TextMetrics<Px> = renderer.measure_text(label, None);

                renderer.fill.color = control_text_color(self.state);
                renderer.draw_text(
                    label,
                    Point::from(renderer.size().into_signed() - metrics.size) / 2
                        + Point::new(Px(0), metrics.ascent),
                    None,
                );
            });
        }

        fn mouse_down(&mut self, _event: MouseEvent, context: &mut dyn AnyRasterContext) {
            self.tracking_click += 1;
            self.state = State::Active;
            context.invalidate();
        }

        fn cursor_moved(&mut self, event: MouseEvent, context: &mut dyn AnyRasterContext) {
            let hover_state = if self.tracking_click > 0 {
                State::Active
            } else {
                State::Hover
            };
            let changed = event.position.is_some() != (self.state == hover_state);
            if changed {
                if event.position.is_some() {
                    self.state = hover_state;
                } else {
                    self.state = State::Normal;
                }
                context.invalidate();
            }
        }

        fn mouse_up(&mut self, event: MouseEvent, context: &mut dyn AnyRasterContext) {
            self.tracking_click -= 1;
            // TODO: only primary?
            if let (State::Active, Some(click)) = (self.state, &mut self.label.on_click) {
                click.invoke(event);
                self.state = State::Normal;
                context.invalidate();
            }
        }
    }
}<|MERGE_RESOLUTION|>--- conflicted
+++ resolved
@@ -4,6 +4,7 @@
 
 #[derive(Debug, Default, Clone, Widget)]
 #[widget(authority = gooey)]
+#[must_use]
 pub struct Label {
     pub label: Value<String>,
     pub on_click: Option<Callback<MouseEvent>>,
@@ -20,18 +21,12 @@
         )
     }
 
-    #[must_use]
     pub fn label(mut self, label: impl Into<Value<String>>) -> Self {
         self.label = label.into();
         self
     }
 
-<<<<<<< HEAD
-    #[must_use]
-    pub fn on_click<CB: AnyCallback<()>>(mut self, cb: CB) -> Self {
-=======
     pub fn on_click<CB: AnyCallback<MouseEvent>>(mut self, cb: CB) -> Self {
->>>>>>> e5312541
         self.on_click = Some(Callback::new(cb));
         self
     }
